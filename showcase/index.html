<!DOCTYPE html>
<html lang="en">
<head><script>(function(i,s,o,g,r,a,m){i['GoogleAnalyticsObject']=r;i[r]=i[r]||function(){(i[r].q=i[r].q||[]).push(arguments)},i[r].l=1*new Date();a=s.createElement(o),m=s.getElementsByTagName(o)[0];a.async=1;a.src=g;m.parentNode.insertBefore(a,m)})(window,document,'script','//www.google-analytics.com/analytics.js','ga');ga('create', 'UA-61231638-1', 'auto');ga('send', 'pageview');</script>
    <meta charset="utf-8">
    <meta http-equiv="X-UA-Compatible" content="IE=edge">
    <meta name="viewport" content="width=device-width, initial-scale=1">
    <title>vis.js showcase</title>
    <link rel="icon" HREF="favicon.ico">
    <!-- Bootstrap -->
    <link href="../css/bootstrap.css" rel="stylesheet">

    <!-- HTML5 shim and Respond.js for IE8 support of HTML5 elements and media queries -->
    <!-- WARNING: Respond.js doesn't work if you view the page via file:// -->
    <!--[if lt IE 9]>
    <script src="https://oss.maxcdn.com/html5shiv/3.7.2/html5shiv.min.js"></script>
    <script src="https://oss.maxcdn.com/respond/1.4.2/respond.min.js"></script>
    <![endif]-->


    <style>
        body {
            font-family: Lustria,Georgia,Times,"Times New Roman",serif !important;
        }
        div.navbar-wrapper {
            background-color:#07508E;
            border-bottom: 3px solid #ffffff;
            font-size:16px;
        }
        div.contentWrapper {
            padding:20px;
        }

        a:link {color: #8bb9fb;}
        a:visited {color: #8bb9fb;}
        a:hover {color: #8bb9fb;}
        a:active {color: #8bb9fb;}

        div.textHTMLContent {
            display:block;
            width:970px;
        }

        img.showcase {
            position:relative;
            left:-50px;
            border: 1px solid #dddddd;
            border-radius:5px;
            width:880px;
            max-height:400px;
            margin:30px;
        }

        div.description{
            text-align:justify;
            max-width:880px;
            position:relative;
            border-radius:5px;
            padding:20px;
            text-decoration: none;
            color:#ffffff;
            background-color: #455a6f;
            margin-top:-80px;
            z-index:2;
            box-shadow: 0px 0px 8px #000000;
            overflow:auto;
        }

        div.descriptionHeader {
            font-size:25px;
            font-weight:bold;
            padding-bottom:5px;
        }
    </style>

</head>
<body>


<div class="navbar-wrapper">
    <div class="container">
        <nav class="navbar navbar-inverse navbar-static-top" role="navigation">
            <div class="container">
                <div class="navbar-header">
                    <button type="button" class="navbar-toggle collapsed" data-toggle="collapse" data-target="#navbar" aria-expanded="false" aria-controls="navbar">
                        <span class="sr-only">Toggle navigation</span>
                        <span class="icon-bar"></span>
                        <span class="icon-bar"></span>
                        <span class="icon-bar"></span>
                    </button>
                    <a class="navbar-brand hidden-sm" href="../index.html">vis.js</a>
                </div>
                <div id="navbar" class="navbar-collapse collapse">
                    <ul class="nav navbar-nav">
                        <li><a href="../index.html#modules">Modules</a></li>
                        <li><a href="../docs/index.html" target="_blank">Documentation <img class="icon" src="../images/external-link-icons/external-link-icon-white.png"></a></li>
                        <li><a href="../index.html#download_install">Download</a></li>
                        <li class="active"><a href="">Showcase</a></li>
                        <li><a href="../index.html#contribute">Contribute</a></li>
                        <li><a href="../index.html#licenses">License</a></li>
                    </ul>
                </div>
            </div>
        </nav>

    </div>
</div>

<div class="contentWrapper">
    <h1>Showcase projects</h1>
<div class="container-fluid">
    These are projects we made using vis, or ones we received from the community. If you'd like your project to be featured here, please <a href="https://github.com/almende/vis/issues" target="_blank">post an issue on our Git page</a>.
    <div class="row">
        <div class="col-md-12 col-lg-6">
            <a href="./projects/midas/index.html">
                <img src="./images/midas.png" class="showcase img-responsive">
            </a>
            <div class="description">
                <div class="descriptionHeader">
                    MIDAS, <a href="http://www.almende.com"> Almende BV</a>
                </div>
                <div class="descriptionContent">
                    MIDAS collects statistics of incidents during the production process.
                        It analyses the manufacturing process and handles disruptive events during the ramp-up phase.
                        We developed the software tool especially for this project, based on our tools,
                        <a href="http://eve.almende.com/">Eve</a> and <a href="http://visjs.org/">vis.js</a>.
                </div>
            </div>
        </div>
        <!--<br /><br /><br />-->

        <div class="col-md-12 col-lg-6">
            <a href="http://theantworks.herokuapp.com/industry-report/pfizer-az/">
                <img src="./images/antworks_pfizer.png" class="showcase img-responsive">
            </a>
            <div class="description">
                <div class="descriptionHeader">
                    Pfizer, <a href="http://www.theantworks.com"> The ANTworks</a>
                </div>
                <div class="descriptionContent">
                    This and the next entree are two case studies Jeroen Coumans created for a startup that specialises in patent analysis, and were featured on CNN Money, The Guardian, CNBC and the Financial Times.
                    Both fully use vis.js for graph rendering, while the frontend is built with React.
                </div>
            </div>
        </div>
    </div>
    <!--<br /><br /><br />-->
    <div class="row">
        <div class="col-md-12 col-lg-6">
            <a href="http://www.kenedict.com/connecting-startups-and-investors-in-mobile-technology/">
                <img src="./images/kenedict.png" class="showcase img-responsive">
            </a>
            <div class="description">
                <div class="descriptionHeader">
                    <a href="http://www.kenedict.com/"> Kenedict</a>
                </div>
                <div class="descriptionContent">
                    Connecting Startups and Investors in Mobile Technology: As you can see in the visualization, nodes have a high betweenness centrality when they are at the intersection of different clusters. In the case of investors (square nodes), this implies that an investor with a varied portfolio of mobile technology investments can serve as a key connector based on its participation in multiple sub-communities of the network.
                </div>
            </div>
        </div>
        <div class="col-md-12 col-lg-6">
            <a href="http://theantworks.herokuapp.com/industry-report/tesla/">
                <img src="./images/antworks_tesla.png" class="showcase img-responsive">
            </a>
            <div class="description">
                <div class="descriptionHeader">
                    Tesla, <a href="http://www.theantworks.com"> The ANTworks</a>
                </div>
                <div class="descriptionContent">
                    This and the previous entree are two case studies Jeroen Coumans created for a startup that specialises in patent analysis, and were featured on CNN Money, The Guardian, CNBC and the Financial Times.
                    Both fully use vis.js for graph rendering, while the frontend is built with React.
                </div>
            </div>
        </div>

    </div>

    <div class="row">
        <div class="col-md-12 col-lg-6">
            <a href="http://www.poddvr.com/?e=6c7b942a2dd07385">
                <img src="./images/poddvr.png" class="showcase img-responsive">
            </a>
            <div class="description">
                <div class="descriptionHeader">
                    <a href="http://www.poddvr.com/"> podDVR</a>
                </div>
                <div class="descriptionContent">
                    This is an one Page Web App enabling you to mark spots/segments of podcasts and easily share those highlights with friends. Podcasts are typically mp3 audio files obtained via RSS feed so we have integrated a media player with custom controls. Podcast episodes are presented in sequence over a navigable timeline, which is also used to visualize single episodes and/or highlights playing second by second.
                </div>
            </div>
        </div>

        <div class="col-md-12 col-lg-6">
            <a href="./projects/theantworks">
                <img src="./images/antworks_proto.png" class="showcase img-responsive">
            </a>
            <div class="description">
                <div class="descriptionHeader">
                    Prototype, <a href="http://www.theantworks.com"> The ANTworks</a>
                </div>
                <div class="descriptionContent">
                    These are a few screenshots from an upcoming project by The ANTworks, giving a great example of how the style of vis can be
                    customized.
                </div>
            </div>
        </div>
    </div>

    <div class="row">
        <div class="col-md-12 col-lg-6">
            <a href="http://tiddlymap.org">
                <img src="./images/tiddlywiki.png" class="showcase img-responsive">
            </a>
            <div class="description">
                <div class="descriptionHeader">
                    <a href="http://tiddlywiki.com/"> TiddlyWiki</a>
                </div>
                <div class="descriptionContent">
                    The open-source project TiddlyMap heavily draws on the Vis.js library to turn the personal note-taking software TiddlyWiki into a full-blown concept-mapping tool. Graphs may be embedded in the overall wiki content to accompany the text at any place and clickable nodes allow fast topic navigation. The resulting graph-wiki-hybrid makes it incredibly easy to integrate, link and visualize ideas.
                </div>
            </div>
        </div>

        <div class="col-md-12 col-lg-6">
            <a href="http://etn.io/">
                <img src="./images/elite_trade_net.png" class="showcase img-responsive">
            </a>
            <div class="description">
                <div class="descriptionHeader">
                    <a href="http://etn.io/"> Elite Trade Net</a>
                </div>
                <div class="descriptionContent">
                    This is a tool for finding profitable trade routes in the game Elite: Dangerous. It uses the vis.js network module to display route options. Animation, select events and dynamic coloring enable graph navigation.
                </div>
            </div>
        </div>
    </div>

    <div class="row">
        <div class="col-md-12 col-lg-6">
            <a href="http://www.beergraph.xyz">
                <img src="./images/beergraph.png" class="showcase img-responsive">
            </a>
            <div class="description">
                <div class="descriptionHeader">
                    <a href="http://www.beergraph.xyz/"> Beergraph</a>
                </div>
                <div class="descriptionContent">
                    An application that shows the different styles of beers. Each beer style
                    with its own specifications, beers brands and beer family which it belongs
                    to.
                    Feel free to contribute your knowledge and build a better graph using the
                    forms.
                </div>
            </div>
        </div>

        <div class="col-md-12 col-lg-6">
            <a href="http://luke.deentaylor.com/wikipedia/">
                <img src="./images/wikipedia_mapper.png" class="showcase img-responsive">
            </a>
            <div class="description">
                <div class="descriptionHeader">
                    <a href="http://luke.deentaylor.com/wikipedia/">Wikipedia Mapper</a>
                </div>
                <div class="descriptionContent">
                    A web app for visualizing the connections between Wikipedia pages.
                </div>
            </div>
        </div>
    </div>

<<<<<<< HEAD

    <div class="row">
        <div class="col-md-12 col-lg-6">
            <a href="http://www.widgetblender.com/code/php7/pv/form_for_google_patent_page_scraper.php">
                <img src="./images/patentsearcher.png" class="showcase img-responsive">
            </a>
            <div class="description">
                <div class="descriptionHeader">
                    <a href="http://www.widgetblender.com/code/php7/pv/form_for_google_patent_page_scraper.php"> Patent Searcher</a>
                </div>
                <div class="descriptionContent">
                    This is a simple and free to use prototype application that employs "screen scraping" written in PHP 7 to gather data from the Google Patent Search. It then formats it into a timeline that can be interacted with.
=======
    <div class="row">
        <div class="col-md-12 col-lg-6">
            <a href="https://twitter.jeffprod.com">
                <img src="./images/twitterjeffprod.jpg" class="showcase img-responsive">
            </a>
            <div class="description">
                <div class="descriptionHeader">
                    <a href="https://twitter.jeffprod.com"> Twitter network visualization</a>
                </div>
                <div class="descriptionContent">
                    A web tool to see relationship between Twitter users.
                </div>
            </div>
        </div>
        <div class="col-md-12 col-lg-6">
            <a href="http://treeofscience.ru">
                <img src="./images/treeofscience.png" class="showcase img-responsive">
            </a>
            <div class="description">
                <div class="descriptionHeader">
                    <a href="http://treeofscience.ru"> Tree Of Science</a>
                </div>
                <div class="descriptionContent">
                    Tree Of Science is an interactive catalogue of sciences.
                    It is a russian school project.
                </div>
            </div>
        </div>
    </div>

    <div class="row">
        <div class="col-md-12 col-lg-6">
            <a href="http://sirius.modeselektor.com/">
                <img src="./images/siriusmodeselektor.png" class="showcase img-responsive">
            </a>
            <div class="description">
                <div class="descriptionHeader">
                    <a href="http://sirius.modeselektor.com/"> Siriusmodeselektor</a>
                </div>
                <div class="descriptionContent">
                    Siriusmodeselektor is a collaboration of two electronic music acts: Siriusmo and Modeselektor.
                    The site is built around vis.Timeline and uses it to display dates and photos/videos from their tour in 2015.
                </div>
            </div>
        </div>

            <div class="col-md-12 col-lg-6">
            <a href="https://gbrault.github.io/railroad-diagrams/live/live.html">
                <img src="./images/expression-results.png" class="showcase img-responsive">
            </a>
            <div class="description">
                <div class="descriptionHeader">
                    <a href="https://github.com/gbrault/railroad-diagrams/blob/gh-pages/live/doc/readme.md"> RailRoad SRFB</a>
                </div>
                <div class="descriptionContent">
                    RailRoad SRFB is a small hack dealing with Grammars and formal language representation.
                    Vis is used there to show a tree representation of a valid expression i.e. conformant to the grammar rules.
>>>>>>> 216ca5fa
                </div>
            </div>
        </div>
    </div>

<<<<<<< HEAD
=======
    <div class="row">
      <div class="col-md-12 col-lg-6">
      <a href="http://www.iftekhar.me/ibm/ibm-project-timeline/">
          <img src="./images/timeline_clustering.gif" class="showcase img-responsive">
      </a>
      <div class="description">
          <div class="descriptionHeader">
              <a href="https://gbrault.github.io/railroad-diagrams/live/live.html">Timeline in PowerHA</a>
          </div>
          <div class="descriptionContent">
              PowerHA is a disaster recovery project where we developed a graphical interface for the command line system
              out clients has been using. Timeline is a graphical representation of all the events occurring in
              the environment over certain period of time.
          </div>
      </div>
    </div>

>>>>>>> 216ca5fa
</div>
</div>
<br /><br /><br /><br />

<!-- jQuery (necessary for Bootstrap's JavaScript plugins) -->
<script src="https://ajax.googleapis.com/ajax/libs/jquery/1.11.1/jquery.min.js"></script>
<!-- Include all compiled plugins (below), or include individual files as needed -->
<script src="../js/bootstrap.min.js"></script>
</body>
</html><|MERGE_RESOLUTION|>--- conflicted
+++ resolved
@@ -270,20 +270,6 @@
         </div>
     </div>
 
-<<<<<<< HEAD
-
-    <div class="row">
-        <div class="col-md-12 col-lg-6">
-            <a href="http://www.widgetblender.com/code/php7/pv/form_for_google_patent_page_scraper.php">
-                <img src="./images/patentsearcher.png" class="showcase img-responsive">
-            </a>
-            <div class="description">
-                <div class="descriptionHeader">
-                    <a href="http://www.widgetblender.com/code/php7/pv/form_for_google_patent_page_scraper.php"> Patent Searcher</a>
-                </div>
-                <div class="descriptionContent">
-                    This is a simple and free to use prototype application that employs "screen scraping" written in PHP 7 to gather data from the Google Patent Search. It then formats it into a timeline that can be interacted with.
-=======
     <div class="row">
         <div class="col-md-12 col-lg-6">
             <a href="https://twitter.jeffprod.com">
@@ -341,33 +327,42 @@
                 <div class="descriptionContent">
                     RailRoad SRFB is a small hack dealing with Grammars and formal language representation.
                     Vis is used there to show a tree representation of a valid expression i.e. conformant to the grammar rules.
->>>>>>> 216ca5fa
-                </div>
-            </div>
-        </div>
-    </div>
-
-<<<<<<< HEAD
-=======
+                </div>
+            </div>
+        </div>
+    </div>
+
     <div class="row">
       <div class="col-md-12 col-lg-6">
-      <a href="http://www.iftekhar.me/ibm/ibm-project-timeline/">
-          <img src="./images/timeline_clustering.gif" class="showcase img-responsive">
-      </a>
-      <div class="description">
-          <div class="descriptionHeader">
-              <a href="https://gbrault.github.io/railroad-diagrams/live/live.html">Timeline in PowerHA</a>
-          </div>
-          <div class="descriptionContent">
-              PowerHA is a disaster recovery project where we developed a graphical interface for the command line system
-              out clients has been using. Timeline is a graphical representation of all the events occurring in
-              the environment over certain period of time.
-          </div>
-      </div>
-    </div>
-
->>>>>>> 216ca5fa
-</div>
+            <a href="http://www.iftekhar.me/ibm/ibm-project-timeline/">
+                <img src="./images/timeline_clustering.gif" class="showcase img-responsive">
+            </a>
+            <div class="description">
+                <div class="descriptionHeader">
+                    <a href="https://gbrault.github.io/railroad-diagrams/live/live.html">Timeline in PowerHA</a>
+                </div>
+                <div class="descriptionContent">
+                  PowerHA is a disaster recovery project where we developed a graphical interface for the command line system
+                  out clients has been using. Timeline is a graphical representation of all the events occurring in
+                  the environment over certain period of time.
+                </div>
+            </div>
+        </div>
+        <div class="col-md-12 col-lg-6">
+            <a href="http://www.widgetblender.com/code/php7/pv/form_for_google_patent_page_scraper.php">
+                <img src="./images/patentsearcher.png" class="showcase img-responsive">
+            </a>
+            <div class="description">
+                <div class="descriptionHeader">
+                    <a href="http://www.widgetblender.com/code/php7/pv/form_for_google_patent_page_scraper.php"> Patent Searcher</a>
+                </div>
+                <div class="descriptionContent">
+                    This is a simple and free to use prototype application that employs "screen scraping" written in PHP 7 to gather data from the Google Patent Search. It then formats it into a timeline that can be interacted with.
+                </div>
+            </div>
+        </div>
+
+    </div>
 </div>
 <br /><br /><br /><br />
 
