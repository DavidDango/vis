/**
 * Create a timeline visualization
 * @param {HTMLElement} container
 * @param {vis.DataSet | Array | google.visualization.DataTable} [items]
 * @param {Object} [options]  See Timeline.setOptions for the available options.
 * @constructor
 */
function Timeline (container, items, options) {
  if (!(this instanceof Timeline)) {
    throw new SyntaxError('Constructor must be called with the new operator');
  }

  var me = this;
  this.defaultOptions = {
    start: null,
    end:   null,

    autoResize: true,

    orientation: 'bottom',
    width: null,
    height: null,
    maxHeight: null,
    minHeight: null
  };
  this.options = util.deepExtend({}, this.defaultOptions);

  // Create the DOM, props, and emitter
  this._create(container);

  // all components listed here will be repainted automatically
  this.components = [];

  this.body = {
    dom: this.dom,
    domProps: this.props,
    emitter: {
      on: this.on.bind(this),
      off: this.off.bind(this),
      emit: this.emit.bind(this)
    },
    util: {
      snap: null, // will be specified after TimeAxis is created
      toScreen: me._toScreen.bind(me),
      toGlobalScreen: me._toGlobalScreen.bind(me), // this refers to the root.width
      toTime: me._toTime.bind(me),
      toGlobalTime : me._toGlobalTime.bind(me)
    }
  };

  // range
  this.range = new Range(this.body);
  this.components.push(this.range);
  this.body.range = this.range;

  // time axis
  this.timeAxis = new TimeAxis(this.body);
  this.components.push(this.timeAxis);
  this.body.util.snap = this.timeAxis.snap.bind(this.timeAxis);

  // current time bar
  this.currentTime = new CurrentTime(this.body);
  this.components.push(this.currentTime);

  // custom time bar
  // Note: time bar will be attached in this.setOptions when selected
  this.customTime = new CustomTime(this.body);
  this.components.push(this.customTime);

  // item set
  this.itemSet = new ItemSet(this.body);
  this.components.push(this.itemSet);

  this.itemsData = null;      // DataSet
  this.groupsData = null;     // DataSet

  // apply options
  if (options) {
    this.setOptions(options);
  }

  // create itemset
  if (items) {
    this.setItems(items);
  }
  else {
    this.redraw();
  }
}

// turn Timeline into an event emitter
Emitter(Timeline.prototype);

/**
 * Create the main DOM for the Timeline: a root panel containing left, right,
 * top, bottom, content, and background panel.
 * @param {Element} container  The container element where the Timeline will
 *                             be attached.
 * @private
 */
Timeline.prototype._create = function (container) {
  this.dom = {};

  this.dom.root                 = document.createElement('div');
  this.dom.background           = document.createElement('div');
  this.dom.backgroundVertical   = document.createElement('div');
  this.dom.backgroundHorizontal = document.createElement('div');
  this.dom.centerContainer      = document.createElement('div');
  this.dom.leftContainer        = document.createElement('div');
  this.dom.rightContainer       = document.createElement('div');
  this.dom.center               = document.createElement('div');
  this.dom.left                 = document.createElement('div');
  this.dom.right                = document.createElement('div');
  this.dom.top                  = document.createElement('div');
  this.dom.bottom               = document.createElement('div');
  this.dom.shadowTop            = document.createElement('div');
  this.dom.shadowBottom         = document.createElement('div');
  this.dom.shadowTopLeft        = document.createElement('div');
  this.dom.shadowBottomLeft     = document.createElement('div');
  this.dom.shadowTopRight       = document.createElement('div');
  this.dom.shadowBottomRight    = document.createElement('div');

  this.dom.background.className           = 'vispanel background';
  this.dom.backgroundVertical.className   = 'vispanel background vertical';
  this.dom.backgroundHorizontal.className = 'vispanel background horizontal';
  this.dom.centerContainer.className      = 'vispanel center';
  this.dom.leftContainer.className        = 'vispanel left';
  this.dom.rightContainer.className       = 'vispanel right';
  this.dom.top.className                  = 'vispanel top';
  this.dom.bottom.className               = 'vispanel bottom';
  this.dom.left.className                 = 'content';
  this.dom.center.className               = 'content';
  this.dom.right.className                = 'content';
  this.dom.shadowTop.className            = 'shadow top';
  this.dom.shadowBottom.className         = 'shadow bottom';
  this.dom.shadowTopLeft.className        = 'shadow top';
  this.dom.shadowBottomLeft.className     = 'shadow bottom';
  this.dom.shadowTopRight.className       = 'shadow top';
  this.dom.shadowBottomRight.className    = 'shadow bottom';

  this.dom.root.appendChild(this.dom.background);
  this.dom.root.appendChild(this.dom.backgroundVertical);
  this.dom.root.appendChild(this.dom.backgroundHorizontal);
  this.dom.root.appendChild(this.dom.centerContainer);
  this.dom.root.appendChild(this.dom.leftContainer);
  this.dom.root.appendChild(this.dom.rightContainer);
  this.dom.root.appendChild(this.dom.top);
  this.dom.root.appendChild(this.dom.bottom);

  this.dom.centerContainer.appendChild(this.dom.center);
  this.dom.leftContainer.appendChild(this.dom.left);
  this.dom.rightContainer.appendChild(this.dom.right);

  this.dom.centerContainer.appendChild(this.dom.shadowTop);
  this.dom.centerContainer.appendChild(this.dom.shadowBottom);
  this.dom.leftContainer.appendChild(this.dom.shadowTopLeft);
  this.dom.leftContainer.appendChild(this.dom.shadowBottomLeft);
  this.dom.rightContainer.appendChild(this.dom.shadowTopRight);
  this.dom.rightContainer.appendChild(this.dom.shadowBottomRight);

  this.on('rangechange', this.redraw.bind(this));
  this.on('change', this.redraw.bind(this));
  this.on('touch', this._onTouch.bind(this));
  this.on('pinch', this._onPinch.bind(this));
  this.on('dragstart', this._onDragStart.bind(this));
  this.on('drag', this._onDrag.bind(this));

  // create event listeners for all interesting events, these events will be
  // emitted via emitter
  this.hammer = Hammer(this.dom.root, {
    prevent_default: true
  });
  this.listeners = {};

  var me = this;
  var events = [
    'touch', 'pinch',
    'tap', 'doubletap', 'hold',
    'dragstart', 'drag', 'dragend',
    'mousewheel', 'DOMMouseScroll' // DOMMouseScroll is needed for Firefox
  ];
  events.forEach(function (event) {
    var listener = function () {
      var args = [event].concat(Array.prototype.slice.call(arguments, 0));
      me.emit.apply(me, args);
    };
    me.hammer.on(event, listener);
    me.listeners[event] = listener;
  });

  // size properties of each of the panels
  this.props = {
    root: {},
    background: {},
    centerContainer: {},
    leftContainer: {},
    rightContainer: {},
    center: {},
    left: {},
    right: {},
    top: {},
    bottom: {},
    border: {},
    scrollTop: 0,
    scrollTopMin: 0
  };
  this.touch = {}; // store state information needed for touch events

  // attach the root panel to the provided container
  if (!container) throw new Error('No container provided');
  container.appendChild(this.dom.root);
};

/**
 * Destroy the Timeline, clean up all DOM elements and event listeners.
 */
Timeline.prototype.destroy = function () {
  // unbind datasets
  this.clear();

  // remove all event listeners
  this.off();

  // stop checking for changed size
  this._stopAutoResize();

  // remove from DOM
  if (this.dom.root.parentNode) {
    this.dom.root.parentNode.removeChild(this.dom.root);
  }
  this.dom = null;

  // cleanup hammer touch events
  for (var event in this.listeners) {
    if (this.listeners.hasOwnProperty(event)) {
      delete this.listeners[event];
    }
  }
  this.listeners = null;
  this.hammer = null;

  // give all components the opportunity to cleanup
  this.components.forEach(function (component) {
    component.destroy();
  });

  this.body = null;
};

/**
 * Set options. Options will be passed to all components loaded in the Timeline.
 * @param {Object} [options]
 *                           {String} orientation
 *                              Vertical orientation for the Timeline,
 *                              can be 'bottom' (default) or 'top'.
 *                           {String | Number} width
 *                              Width for the timeline, a number in pixels or
 *                              a css string like '1000px' or '75%'. '100%' by default.
 *                           {String | Number} height
 *                              Fixed height for the Timeline, a number in pixels or
 *                              a css string like '400px' or '75%'. If undefined,
 *                              The Timeline will automatically size such that
 *                              its contents fit.
 *                           {String | Number} minHeight
 *                              Minimum height for the Timeline, a number in pixels or
 *                              a css string like '400px' or '75%'.
 *                           {String | Number} maxHeight
 *                              Maximum height for the Timeline, a number in pixels or
 *                              a css string like '400px' or '75%'.
 *                           {Number | Date | String} start
 *                              Start date for the visible window
 *                           {Number | Date | String} end
 *                              End date for the visible window
 */
Timeline.prototype.setOptions = function (options) {
  if (options) {
    // copy the known options
    var fields = ['width', 'height', 'minHeight', 'maxHeight', 'autoResize', 'start', 'end', 'orientation'];
    util.selectiveExtend(fields, this.options, options);

    // enable/disable autoResize
    this._initAutoResize();
  }

  // propagate options to all components
  this.components.forEach(function (component) {
    component.setOptions(options);
  });

  // TODO: remove deprecation error one day (deprecated since version 0.8.0)
  if (options && options.order) {
    throw new Error('Option order is deprecated. There is no replacement for this feature.');
  }

  // redraw everything
  this.redraw();
};

/**
 * Set a custom time bar
 * @param {Date} time
 */
Timeline.prototype.setCustomTime = function (time) {
  if (!this.customTime) {
    throw new Error('Cannot get custom time: Custom time bar is not enabled');
  }

  this.customTime.setCustomTime(time);
};

/**
 * Retrieve the current custom time.
 * @return {Date} customTime
 */
Timeline.prototype.getCustomTime = function() {
  if (!this.customTime) {
    throw new Error('Cannot get custom time: Custom time bar is not enabled');
  }

  return this.customTime.getCustomTime();
};

/**
 * Set items
 * @param {vis.DataSet | Array | google.visualization.DataTable | null} items
 */
Timeline.prototype.setItems = function(items) {
  var initialLoad = (this.itemsData == null);

  // convert to type DataSet when needed
  var newDataSet;
  if (!items) {
    newDataSet = null;
  }
  else if (items instanceof DataSet || items instanceof DataView) {
    newDataSet = items;
  }
  else {
    // turn an array into a dataset
    newDataSet = new DataSet(items, {
      type: {
        start: 'Date',
        end: 'Date'
      }
    });
  }

  // set items
  this.itemsData = newDataSet;
  this.itemSet && this.itemSet.setItems(newDataSet);

  if (initialLoad && ('start' in this.options || 'end' in this.options)) {
    this.fit();

    var start = ('start' in this.options) ? util.convert(this.options.start, 'Date') : null;
    var end   = ('end' in this.options)   ? util.convert(this.options.end, 'Date') : null;

    this.setWindow(start, end);
  }
};

/**
 * Set groups
 * @param {vis.DataSet | Array | google.visualization.DataTable} groups
 */
Timeline.prototype.setGroups = function(groups) {
  // convert to type DataSet when needed
  var newDataSet;
  if (!groups) {
    newDataSet = null;
  }
  else if (groups instanceof DataSet || groups instanceof DataView) {
    newDataSet = groups;
  }
  else {
    // turn an array into a dataset
    newDataSet = new DataSet(groups);
  }

  this.groupsData = newDataSet;
  this.itemSet.setGroups(newDataSet);
};

/**
 * Clear the Timeline. By Default, items, groups and options are cleared.
 * Example usage:
 *
 *     timeline.clear();                // clear items, groups, and options
 *     timeline.clear({options: true}); // clear options only
 *
 * @param {Object} [what]      Optionally specify what to clear. By default:
 *                             {items: true, groups: true, options: true}
 */
Timeline.prototype.clear = function(what) {
  // clear items
  if (!what || what.items) {
    this.setItems(null);
  }

  // clear groups
  if (!what || what.groups) {
    this.setGroups(null);
  }

  // clear options of timeline and of each of the components
  if (!what || what.options) {
    this.components.forEach(function (component) {
      component.setOptions(component.defaultOptions);
    });

    this.setOptions(this.defaultOptions); // this will also do a redraw
  }
};

/**
 * Set Timeline window such that it fits all items
 */
Timeline.prototype.fit = function() {
  // apply the data range as range
  var dataRange = this.getItemRange();

  // add 5% space on both sides
  var start = dataRange.min;
  var end = dataRange.max;
  if (start != null && end != null) {
    var interval = (end.valueOf() - start.valueOf());
    if (interval <= 0) {
      // prevent an empty interval
      interval = 24 * 60 * 60 * 1000; // 1 day
    }
    start = new Date(start.valueOf() - interval * 0.05);
    end = new Date(end.valueOf() + interval * 0.05);
  }

  // skip range set if there is no start and end date
  if (start === null && end === null) {
    return;
  }

  this.range.setRange(start, end);
};

/**
 * Get the data range of the item set.
 * @returns {{min: Date, max: Date}} range  A range with a start and end Date.
 *                                          When no minimum is found, min==null
 *                                          When no maximum is found, max==null
 */
Timeline.prototype.getItemRange = function() {
  // calculate min from start filed
  var dataset = this.itemsData.getDataSet(),
      min = null,
      max = null;

  if (dataset) {
    // calculate the minimum value of the field 'start'
    var minItem = dataset.min('start');
    min = minItem ? util.convert(minItem.start, 'Date').valueOf() : null;
    // Note: we convert first to Date and then to number because else
    // a conversion from ISODate to Number will fail

    // calculate maximum value of fields 'start' and 'end'
    var maxStartItem = dataset.max('start');
    if (maxStartItem) {
      max = util.convert(maxStartItem.start, 'Date').valueOf();
    }
    var maxEndItem = dataset.max('end');
    if (maxEndItem) {
      if (max == null) {
        max = util.convert(maxEndItem.end, 'Date').valueOf();
      }
      else {
        max = Math.max(max, util.convert(maxEndItem.end, 'Date').valueOf());
      }
    }
  }

  return {
    min: (min != null) ? new Date(min) : null,
    max: (max != null) ? new Date(max) : null
  };
};

/**
 * Set selected items by their id. Replaces the current selection
 * Unknown id's are silently ignored.
 * @param {Array} [ids] An array with zero or more id's of the items to be
 *                      selected. If ids is an empty array, all items will be
 *                      unselected.
 */
Timeline.prototype.setSelection = function(ids) {
  this.itemSet && this.itemSet.setSelection(ids);
};

/**
 * Get the selected items by their id
 * @return {Array} ids  The ids of the selected items
 */
Timeline.prototype.getSelection = function() {
  return this.itemSet && this.itemSet.getSelection() || [];
};

/**
 * Set the visible window. Both parameters are optional, you can change only
 * start or only end. Syntax:
 *
 *     TimeLine.setWindow(start, end)
 *     TimeLine.setWindow(range)
 *
 * Where start and end can be a Date, number, or string, and range is an
 * object with properties start and end.
 *
 * @param {Date | Number | String | Object} [start] Start date of visible window
 * @param {Date | Number | String} [end]   End date of visible window
 */
Timeline.prototype.setWindow = function(start, end) {
  if (arguments.length == 1) {
    var range = arguments[0];
    this.range.setRange(range.start, range.end);
  }
  else {
    this.range.setRange(start, end);
  }
};

/**
 * Get the visible window
 * @return {{start: Date, end: Date}}   Visible range
 */
Timeline.prototype.getWindow = function() {
  var range = this.range.getRange();
  return {
    start: new Date(range.start),
    end: new Date(range.end)
  };
};

/**
 * Force a redraw of the Timeline. Can be useful to manually redraw when
 * option autoResize=false
 */
Timeline.prototype.redraw = function() {
  var resized = false,
      updateProperty = util.updateProperty,
      options = this.options,
      props = this.props,
      dom = this.dom;

  if (!dom) return; // when destroyed

  // update class names
  dom.root.className = 'vis timeline root ' + options.orientation;

  // update root width and height options
  dom.root.style.maxHeight = util.option.asSize(options.maxHeight, '');
  dom.root.style.minHeight = util.option.asSize(options.minHeight, '');
  dom.root.style.width = util.option.asSize(options.width, '');

  // calculate border widths
  props.border.left   = (dom.centerContainer.offsetWidth - dom.centerContainer.clientWidth) / 2;
  props.border.right  = props.border.left;
  props.border.top    = (dom.centerContainer.offsetHeight - dom.centerContainer.clientHeight) / 2;
  props.border.bottom = props.border.top;
  var borderRootHeight= dom.root.offsetHeight - dom.root.clientHeight;
  var borderRootWidth = dom.root.offsetWidth - dom.root.clientWidth;

  // calculate the heights. If any of the side panels is empty, we set the height to
  // minus the border width, such that the border will be invisible
  //props.center.height = dom.center.offsetHeight;
  resized = updateProperty(props.center, 'height', this.itemSet.props.height || 0) || resized; // TODO: this is a really ugly hack
  props.left.height   = dom.left.offsetHeight;
  props.right.height  = dom.right.offsetHeight;
  props.top.height    = dom.top.clientHeight    || -props.border.top;
  props.bottom.height = dom.bottom.clientHeight || -props.border.bottom;

  console.log('props.center.height', props.center.height);

  // TODO: compensate borders when any of the panels is empty.

  // apply auto height
  // TODO: only calculate autoHeight when needed (else we cause an extra reflow/repaint of the DOM)
  var contentHeight = Math.max(props.left.height, props.center.height, props.right.height);
  var autoHeight = props.top.height + contentHeight + props.bottom.height +
      borderRootHeight + props.border.top + props.border.bottom;
  resized = updateProperty(dom.root.style, 'height', util.option.asSize(options.height, autoHeight + 'px')) || resized;

  // calculate heights of the content panels
  props.root.height = dom.root.offsetHeight;
  props.background.height = props.root.height - borderRootHeight;
  var containerHeight = props.root.height - props.top.height - props.bottom.height -
      borderRootHeight;
  props.centerContainer.height  = containerHeight;
  props.leftContainer.height    = containerHeight;
  props.rightContainer.height   = props.leftContainer.height;

  // calculate the widths of the panels
  props.root.width = dom.root.offsetWidth;
  props.background.width = props.root.width - borderRootWidth;
  props.left.width = dom.leftContainer.clientWidth   || -props.border.left;
  props.leftContainer.width = props.left.width;
  props.right.width = dom.rightContainer.clientWidth || -props.border.right;
  props.rightContainer.width = props.right.width;
  var centerWidth = props.root.width - props.left.width - props.right.width - borderRootWidth;
  props.center.width          = centerWidth;
  props.centerContainer.width = centerWidth;
  props.top.width             = centerWidth;
  props.bottom.width          = centerWidth;

  // resize the panels
  dom.background.style.height           = props.background.height + 'px';
  dom.backgroundVertical.style.height   = props.background.height + 'px';
  dom.backgroundHorizontal.style.height = props.centerContainer.height + 'px';
  dom.centerContainer.style.height      = props.centerContainer.height + 'px';
  dom.leftContainer.style.height        = props.leftContainer.height + 'px';
  dom.rightContainer.style.height       = props.rightContainer.height + 'px';

  dom.background.style.width            = props.background.width + 'px';
  dom.backgroundVertical.style.width    = props.centerContainer.width + 'px';
  dom.backgroundHorizontal.style.width  = props.background.width + 'px';
  dom.centerContainer.style.width       = props.center.width + 'px';
  dom.top.style.width                   = props.top.width + 'px';
  dom.bottom.style.width                = props.bottom.width + 'px';

  // reposition the panels
  dom.background.style.left           = '0';
  dom.background.style.top            = '0';
  dom.backgroundVertical.style.left   = props.left.width + 'px';
  dom.backgroundVertical.style.top    = '0';
  dom.backgroundHorizontal.style.left = '0';
  dom.backgroundHorizontal.style.top  = props.top.height + 'px';
  dom.centerContainer.style.left      = props.left.width + 'px';
  dom.centerContainer.style.top       = props.top.height + 'px';
  dom.leftContainer.style.left        = '0';
  dom.leftContainer.style.top         = props.top.height + 'px';
  dom.rightContainer.style.left       = (props.left.width + props.center.width) + 'px';
  dom.rightContainer.style.top        = props.top.height + 'px';
  dom.top.style.left                  = props.left.width + 'px';
  dom.top.style.top                   = '0';
  dom.bottom.style.left               = props.left.width + 'px';
  dom.bottom.style.top                = (props.top.height + props.centerContainer.height) + 'px';

  // update the scrollTop, feasible range for the offset can be changed
  // when the height of the Timeline or of the contents of the center changed
  this._updateScrollTop();

  // reposition the scrollable contents
  var offset = this.props.scrollTop;
  if (options.orientation == 'bottom') {
    offset += Math.max(this.props.centerContainer.height - this.props.center.height -
        this.props.border.top - this.props.border.bottom, 0);
  }
  dom.center.style.left = '0';
  dom.center.style.top  = offset + 'px';
  dom.left.style.left   = '0';
  dom.left.style.top    = offset + 'px';
  dom.right.style.left  = '0';
  dom.right.style.top   = offset + 'px';

  // show shadows when vertical scrolling is available
  var visibilityTop = this.props.scrollTop == 0 ? 'hidden' : '';
  var visibilityBottom = this.props.scrollTop == this.props.scrollTopMin ? 'hidden' : '';
  dom.shadowTop.style.visibility          = visibilityTop;
  dom.shadowBottom.style.visibility       = visibilityBottom;
  dom.shadowTopLeft.style.visibility      = visibilityTop;
  dom.shadowBottomLeft.style.visibility   = visibilityBottom;
  dom.shadowTopRight.style.visibility     = visibilityTop;
  dom.shadowBottomRight.style.visibility  = visibilityBottom;

  // redraw all components
  this.components.forEach(function (component) {
    resized = component.redraw() || resized;
  });
  if (resized) {
    // keep repainting until all sizes are settled
    this.redraw();
  }
};

// TODO: deprecated since version 1.1.0, remove some day
Timeline.prototype.repaint = function () {
    throw new Error('Function repaint is deprecated. Use redraw instead.');
};

/**
 * Convert a position on screen (pixels) to a datetime
 * @param {int}     x    Position on the screen in pixels
 * @return {Date}   time The datetime the corresponds with given position x
 * @private
 */
// TODO: move this function to Range
Timeline.prototype._toTime = function(x) {
  var conversion = this.range.conversion(this.props.center.width);
  return new Date(x / conversion.scale + conversion.offset);
};


/**
 * Convert a position on the global screen (pixels) to a datetime
 * @param {int}     x    Position on the screen in pixels
 * @return {Date}   time The datetime the corresponds with given position x
 * @private
 */
// TODO: move this function to Range
Timeline.prototype._toGlobalTime = function(x) {
  var conversion = this.range.conversion(this.props.root.width);
  return new Date(x / conversion.scale + conversion.offset);
};

/**
 * Convert a datetime (Date object) into a position on the screen
 * @param {Date}   time A date
 * @return {int}   x    The position on the screen in pixels which corresponds
 *                      with the given date.
 * @private
 */
// TODO: move this function to Range
Timeline.prototype._toScreen = function(time) {
  var conversion = this.range.conversion(this.props.center.width);
  return (time.valueOf() - conversion.offset) * conversion.scale;
};


/**
 * Convert a datetime (Date object) into a position on the root
 * This is used to get the pixel density estimate for the screen, not the center panel
 * @param {Date}   time A date
 * @return {int}   x    The position on root in pixels which corresponds
 *                      with the given date.
 * @private
 */
// TODO: move this function to Range
Timeline.prototype._toGlobalScreen = function(time) {
  var conversion = this.range.conversion(this.props.root.width);
  return (time.valueOf() - conversion.offset) * conversion.scale;
};


/**
 * Initialize watching when option autoResize is true
 * @private
 */
Timeline.prototype._initAutoResize = function () {
  if (this.options.autoResize == true) {
    this._startAutoResize();
  }
  else {
    this._stopAutoResize();
  }
};

/**
 * Watch for changes in the size of the container. On resize, the Panel will
 * automatically redraw itself.
 * @private
 */
Timeline.prototype._startAutoResize = function () {
  var me = this;

  this._stopAutoResize();

<<<<<<< HEAD
  function checkSize() {
    if (me.options.autoResize != true || !me.dom.root.parentNode) {
    //if (me.options.autoResize != true) {
      // stop watching when the option autoResize is changed to false,
      // or when the Timeline is no longer attached to the DOM.
=======
  this._onResize = function() {
    if (me.options.autoResize != true) {
      // stop watching when the option autoResize is changed to false
>>>>>>> 734a0d58
      me._stopAutoResize();
      return;
    }

    if (me.dom.root) {
      // check whether the frame is resized
      if ((me.dom.root.clientWidth != me.props.lastWidth) ||
          (me.dom.root.clientHeight != me.props.lastHeight)) {
        me.props.lastWidth = me.dom.root.clientWidth;
        me.props.lastHeight = me.dom.root.clientHeight;

        me.emit('change');
      }
    }
  };

<<<<<<< HEAD
  util.addEventListener(window, 'resize', checkSize);
=======
  // add event listener to window resize
  util.addEventListener(window, 'resize', this._onResize);
>>>>>>> 734a0d58

  this.watchTimer = setInterval(this._onResize, 1000);
};

/**
 * Stop watching for a resize of the frame.
 * @private
 */
Timeline.prototype._stopAutoResize = function () {
  if (this.watchTimer) {
    clearInterval(this.watchTimer);
    this.watchTimer = undefined;
  }

  // remove event listener on window.resize
  util.removeEventListener(window, 'resize', this._onResize);
  this._onResize = null;
};

/**
 * Start moving the timeline vertically
 * @param {Event} event
 * @private
 */
Timeline.prototype._onTouch = function (event) {
  this.touch.allowDragging = true;
};

/**
 * Start moving the timeline vertically
 * @param {Event} event
 * @private
 */
Timeline.prototype._onPinch = function (event) {
  this.touch.allowDragging = false;
};

/**
 * Start moving the timeline vertically
 * @param {Event} event
 * @private
 */
Timeline.prototype._onDragStart = function (event) {
  this.touch.initialScrollTop = this.props.scrollTop;
};

/**
 * Move the timeline vertically
 * @param {Event} event
 * @private
 */
Timeline.prototype._onDrag = function (event) {
  // refuse to drag when we where pinching to prevent the timeline make a jump
  // when releasing the fingers in opposite order from the touch screen
  if (!this.touch.allowDragging) return;

  var delta = event.gesture.deltaY;

  var oldScrollTop = this._getScrollTop();
  var newScrollTop = this._setScrollTop(this.touch.initialScrollTop + delta);

  if (newScrollTop != oldScrollTop) {
    this.redraw(); // TODO: this causes two redraws when dragging, the other is triggered by rangechange already
  }
};

/**
 * Apply a scrollTop
 * @param {Number} scrollTop
 * @returns {Number} scrollTop  Returns the applied scrollTop
 * @private
 */
Timeline.prototype._setScrollTop = function (scrollTop) {
  this.props.scrollTop = scrollTop;
  this._updateScrollTop();
  return this.props.scrollTop;
};

/**
 * Update the current scrollTop when the height of  the containers has been changed
 * @returns {Number} scrollTop  Returns the applied scrollTop
 * @private
 */
Timeline.prototype._updateScrollTop = function () {
  // recalculate the scrollTopMin
  var scrollTopMin = Math.min(this.props.centerContainer.height - this.props.center.height, 0); // is negative or zero
  if (scrollTopMin != this.props.scrollTopMin) {
    // in case of bottom orientation, change the scrollTop such that the contents
    // do not move relative to the time axis at the bottom
    if (this.options.orientation == 'bottom') {
      this.props.scrollTop += (scrollTopMin - this.props.scrollTopMin);
    }
    this.props.scrollTopMin = scrollTopMin;
  }

  // limit the scrollTop to the feasible scroll range
  if (this.props.scrollTop > 0) this.props.scrollTop = 0;
  if (this.props.scrollTop < scrollTopMin) this.props.scrollTop = scrollTopMin;

  return this.props.scrollTop;
};

/**
 * Get the current scrollTop
 * @returns {number} scrollTop
 * @private
 */
Timeline.prototype._getScrollTop = function () {
  return this.props.scrollTop;
};<|MERGE_RESOLUTION|>--- conflicted
+++ resolved
@@ -541,7 +541,6 @@
  */
 Timeline.prototype.redraw = function() {
   var resized = false,
-      updateProperty = util.updateProperty,
       options = this.options,
       props = this.props,
       dom = this.dom;
@@ -566,14 +565,11 @@
 
   // calculate the heights. If any of the side panels is empty, we set the height to
   // minus the border width, such that the border will be invisible
-  //props.center.height = dom.center.offsetHeight;
-  resized = updateProperty(props.center, 'height', this.itemSet.props.height || 0) || resized; // TODO: this is a really ugly hack
+  props.center.height = dom.center.offsetHeight;
   props.left.height   = dom.left.offsetHeight;
   props.right.height  = dom.right.offsetHeight;
   props.top.height    = dom.top.clientHeight    || -props.border.top;
   props.bottom.height = dom.bottom.clientHeight || -props.border.bottom;
-
-  console.log('props.center.height', props.center.height);
 
   // TODO: compensate borders when any of the panels is empty.
 
@@ -582,7 +578,7 @@
   var contentHeight = Math.max(props.left.height, props.center.height, props.right.height);
   var autoHeight = props.top.height + contentHeight + props.bottom.height +
       borderRootHeight + props.border.top + props.border.bottom;
-  resized = updateProperty(dom.root.style, 'height', util.option.asSize(options.height, autoHeight + 'px')) || resized;
+  dom.root.style.height = util.option.asSize(options.height, autoHeight + 'px');
 
   // calculate heights of the content panels
   props.root.height = dom.root.offsetHeight;
@@ -758,17 +754,9 @@
 
   this._stopAutoResize();
 
-<<<<<<< HEAD
-  function checkSize() {
-    if (me.options.autoResize != true || !me.dom.root.parentNode) {
-    //if (me.options.autoResize != true) {
-      // stop watching when the option autoResize is changed to false,
-      // or when the Timeline is no longer attached to the DOM.
-=======
   this._onResize = function() {
     if (me.options.autoResize != true) {
       // stop watching when the option autoResize is changed to false
->>>>>>> 734a0d58
       me._stopAutoResize();
       return;
     }
@@ -785,12 +773,8 @@
     }
   };
 
-<<<<<<< HEAD
-  util.addEventListener(window, 'resize', checkSize);
-=======
   // add event listener to window resize
   util.addEventListener(window, 'resize', this._onResize);
->>>>>>> 734a0d58
 
   this.watchTimer = setInterval(this._onResize, 1000);
 };
