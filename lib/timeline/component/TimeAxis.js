var util = require('../../util');
var Component = require('./Component');
var TimeStep = require('../TimeStep');
var DateUtil = require('../DateUtil');
var moment = require('../../module/moment');

/**
 * A horizontal time axis
 * @param {{dom: Object, domProps: Object, emitter: Emitter, range: Range}} body
 * @param {Object} [options]        See TimeAxis.setOptions for the available
 *                                  options.
 * @constructor TimeAxis
 * @extends Component
 */
function TimeAxis (body, options) {
  this.dom = {
    foreground: null,
    lines: [],
    majorTexts: [],
    minorTexts: [],
    redundant: {
      lines: [],
      majorTexts: [],
      minorTexts: []
    }
  };
  this.props = {
    range: {
      start: 0,
      end: 0,
      minimumStep: 0
    },
    lineTop: 0
  };

  this.defaultOptions = {
    orientation: 'bottom',  // supported: 'top', 'bottom'
    // TODO: implement timeaxis orientations 'left' and 'right'
    showMinorLabels: true,
    showMajorLabels: true,
    format: null
  };
  this.options = util.extend({}, this.defaultOptions);

  this.body = body;

  // create the HTML DOM
  this._create();

  this.setOptions(options);
}

TimeAxis.prototype = new Component();

/**
 * Set options for the TimeAxis.
 * Parameters will be merged in current options.
 * @param {Object} options  Available options:
 *                          {string} [orientation]
 *                          {boolean} [showMinorLabels]
 *                          {boolean} [showMajorLabels]
 */
TimeAxis.prototype.setOptions = function(options) {
  if (options) {
    // copy all options that we know
    util.selectiveExtend([
      'orientation',
      'showMinorLabels',
      'showMajorLabels',
      'hiddenDates',
      'format'
    ], this.options, options);

    // apply locale to moment.js
    // TODO: not so nice, this is applied globally to moment.js
    if ('locale' in options) {
      if (typeof moment.locale === 'function') {
        // moment.js 2.8.1+
        moment.locale(options.locale);
      }
      else {
        moment.lang(options.locale);
      }
    }
  }
};

/**
 * Create the HTML DOM for the TimeAxis
 */
TimeAxis.prototype._create = function() {
  this.dom.foreground = document.createElement('div');
  this.dom.background = document.createElement('div');

  this.dom.foreground.className = 'timeaxis foreground';
  this.dom.background.className = 'timeaxis background';
};

/**
 * Destroy the TimeAxis
 */
TimeAxis.prototype.destroy = function() {
  // remove from DOM
  if (this.dom.foreground.parentNode) {
    this.dom.foreground.parentNode.removeChild(this.dom.foreground);
  }
  if (this.dom.background.parentNode) {
    this.dom.background.parentNode.removeChild(this.dom.background);
  }

  this.body = null;
};

/**
 * Repaint the component
 * @return {boolean} Returns true if the component is resized
 */
TimeAxis.prototype.redraw = function () {
  var options = this.options;
  var props = this.props;
  var foreground = this.dom.foreground;
  var background = this.dom.background;

  // determine the correct parent DOM element (depending on option orientation)
  var parent = (options.orientation == 'top') ? this.body.dom.top : this.body.dom.bottom;
  var parentChanged = (foreground.parentNode !== parent);

  // calculate character width and height
  this._calculateCharSize();

  // TODO: recalculate sizes only needed when parent is resized or options is changed
  var orientation = this.options.orientation,
      showMinorLabels = this.options.showMinorLabels,
      showMajorLabels = this.options.showMajorLabels;

  // determine the width and height of the elemens for the axis
  props.minorLabelHeight = showMinorLabels ? props.minorCharHeight : 0;
  props.majorLabelHeight = showMajorLabels ? props.majorCharHeight : 0;
  props.height = props.minorLabelHeight + props.majorLabelHeight;
  props.width = foreground.offsetWidth;

  props.minorLineHeight = this.body.domProps.root.height - props.majorLabelHeight -
      (options.orientation == 'top' ? this.body.domProps.bottom.height : this.body.domProps.top.height);
  props.minorLineWidth = 1; // TODO: really calculate width
  props.majorLineHeight = props.minorLineHeight + props.majorLabelHeight;
  props.majorLineWidth = 1; // TODO: really calculate width

  //  take foreground and background offline while updating (is almost twice as fast)
  var foregroundNextSibling = foreground.nextSibling;
  var backgroundNextSibling = background.nextSibling;
  foreground.parentNode && foreground.parentNode.removeChild(foreground);
  background.parentNode && background.parentNode.removeChild(background);

  foreground.style.height = this.props.height + 'px';

  this._repaintLabels();

  // put DOM online again (at the same place)
  if (foregroundNextSibling) {
    parent.insertBefore(foreground, foregroundNextSibling);
  }
  else {
    parent.appendChild(foreground)
  }
  if (backgroundNextSibling) {
    this.body.dom.backgroundVertical.insertBefore(background, backgroundNextSibling);
  }
  else {
    this.body.dom.backgroundVertical.appendChild(background)
  }

  return this._isResized() || parentChanged;
};

/**
 * Repaint major and minor text labels and vertical grid lines
 * @private
 */
TimeAxis.prototype._repaintLabels = function () {
  var orientation = this.options.orientation;

  // calculate range and step (step such that we have space for 7 characters per label)
  var start = util.convert(this.body.range.start, 'Number');
  var end = util.convert(this.body.range.end, 'Number');
  var timeLabelsize = this.body.util.toTime((this.props.minorCharWidth || 10) * 7).valueOf();
  var minimumStep = timeLabelsize - DateUtil.getHiddenDurationBefore(this.body.hiddenDates, this.body.range, timeLabelsize);
  minimumStep -= this.body.util.toTime(0).valueOf();

  var step = new TimeStep(new Date(start), new Date(end), minimumStep, this.body.hiddenDates);
  if (this.options.format) {
    step.setFormat(this.options.format);
  }
  this.step = step;

  // Move all DOM elements to a "redundant" list, where they
  // can be picked for re-use, and clear the lists with lines and texts.
  // At the end of the function _repaintLabels, left over elements will be cleaned up
  var dom = this.dom;
  dom.redundant.lines = dom.lines;
  dom.redundant.majorTexts = dom.majorTexts;
  dom.redundant.minorTexts = dom.minorTexts;
  dom.lines = [];
  dom.majorTexts = [];
  dom.minorTexts = [];

  var cur;
  var x = 0;
  var isMajor;
  var xPrev = 0;
  var width = 0;
  var prevLine;
  var xFirstMajorLabel = undefined;
  var max = 0;
  var className;

  step.first();
  while (step.hasNext() && max < 1000) {
    max++;

    cur = step.getCurrent();
    isMajor = step.isMajor();
    className = step.getClassName();

    xPrev = x;
    x = this.body.util.toScreen(cur);
    width = x - xPrev;
    if (prevLine) {
      prevLine.style.width = width + 'px';
    }

    if (this.options.showMinorLabels) {
      this._repaintMinorText(x, step.getLabelMinor(), orientation, className);
    }

    if (isMajor && this.options.showMajorLabels) {
      if (x > 0) {
        if (xFirstMajorLabel == undefined) {
          xFirstMajorLabel = x;
        }
        this._repaintMajorText(x, step.getLabelMajor(), orientation, className);
      }
<<<<<<< HEAD
      if (this.options.showMajorLines == true) {
        prevLine = this._repaintMajorLine(x, orientation, className);
      }
    }
    else if (this.options.showMinorLines == true) {
      prevLine = this._repaintMinorLine(x, orientation, className);
=======
      this._repaintMajorLine(x, orientation);
    }
    else {
      this._repaintMinorLine(x, orientation);
>>>>>>> 350e69b5
    }

    step.next();
  }

  // create a major label on the left when needed
  if (this.options.showMajorLabels) {
    var leftTime = this.body.util.toTime(0),
        leftText = step.getLabelMajor(leftTime),
        widthText = leftText.length * (this.props.majorCharWidth || 10) + 10; // upper bound estimation

    if (xFirstMajorLabel == undefined || widthText < xFirstMajorLabel) {
      this._repaintMajorText(0, leftText, orientation, className);
    }
  }

  // Cleanup leftover DOM elements from the redundant list
  util.forEach(this.dom.redundant, function (arr) {
    while (arr.length) {
      var elem = arr.pop();
      if (elem && elem.parentNode) {
        elem.parentNode.removeChild(elem);
      }
    }
  });
};

/**
 * Create a minor label for the axis at position x
 * @param {Number} x
 * @param {String} text
 * @param {String} orientation   "top" or "bottom" (default)
 * @param {String} className
 * @private
 */
TimeAxis.prototype._repaintMinorText = function (x, text, orientation, className) {
  // reuse redundant label
  var label = this.dom.redundant.minorTexts.shift();

  if (!label) {
    // create new label
    var content = document.createTextNode('');
    label = document.createElement('div');
    label.appendChild(content);
    this.dom.foreground.appendChild(label);
  }
  this.dom.minorTexts.push(label);

  label.childNodes[0].nodeValue = text;

  label.style.top = (orientation == 'top') ? (this.props.majorLabelHeight + 'px') : '0';
  label.style.left = x + 'px';
  label.className = 'text minor ' + className;
  //label.title = title;  // TODO: this is a heavy operation
};

/**
 * Create a Major label for the axis at position x
 * @param {Number} x
 * @param {String} text
 * @param {String} orientation   "top" or "bottom" (default)
 * @param {String} className
 * @private
 */
TimeAxis.prototype._repaintMajorText = function (x, text, orientation, className) {
  // reuse redundant label
  var label = this.dom.redundant.majorTexts.shift();

  if (!label) {
    // create label
    var content = document.createTextNode(text);
    label = document.createElement('div');
    label.appendChild(content);
    this.dom.foreground.appendChild(label);
  }
  this.dom.majorTexts.push(label);

  label.childNodes[0].nodeValue = text;
  label.className = 'text major ' + className;
  //label.title = title; // TODO: this is a heavy operation

  label.style.top = (orientation == 'top') ? '0' : (this.props.minorLabelHeight  + 'px');
  label.style.left = x + 'px';
};

/**
 * Create a minor line for the axis at position x
 * @param {Number} x
 * @param {String} orientation   "top" or "bottom" (default)
 * @param {String} className
 * @return {Element} Returns the created line
 * @private
 */
TimeAxis.prototype._repaintMinorLine = function (x, orientation, className) {
  // reuse redundant line
  var line = this.dom.redundant.lines.shift();
  if (!line) {
    // create vertical line
    line = document.createElement('div');
    this.dom.background.appendChild(line);
  }
  this.dom.lines.push(line);

  var props = this.props;
  if (orientation == 'top') {
    line.style.top = props.majorLabelHeight + 'px';
  }
  else {
    line.style.top = this.body.domProps.top.height + 'px';
  }
  line.style.height = props.minorLineHeight + 'px';
  line.style.left = (x - props.minorLineWidth / 2) + 'px';

  line.className = 'grid vertical minor ' + className;

  return line;
};

/**
 * Create a Major line for the axis at position x
 * @param {Number} x
 * @param {String} orientation   "top" or "bottom" (default)
 * @param {String} className
 * @return {Element} Returns the created line
 * @private
 */
TimeAxis.prototype._repaintMajorLine = function (x, orientation, className) {
  // reuse redundant line
  var line = this.dom.redundant.lines.shift();
  if (!line) {
    // create vertical line
    line = document.createElement('div');
    this.dom.background.appendChild(line);
  }
  this.dom.lines.push(line);

  var props = this.props;
  if (orientation == 'top') {
    line.style.top = '0';
  }
  else {
    line.style.top = this.body.domProps.top.height + 'px';
  }
  line.style.left = (x - props.majorLineWidth / 2) + 'px';
  line.style.height = props.majorLineHeight + 'px';

  line.className = 'grid vertical major ' + className;

  return line;
};

/**
 * Determine the size of text on the axis (both major and minor axis).
 * The size is calculated only once and then cached in this.props.
 * @private
 */
TimeAxis.prototype._calculateCharSize = function () {
  // Note: We calculate char size with every redraw. Size may change, for
  // example when any of the timelines parents had display:none for example.

  // determine the char width and height on the minor axis
  if (!this.dom.measureCharMinor) {
    this.dom.measureCharMinor = document.createElement('DIV');
    this.dom.measureCharMinor.className = 'text minor measure';
    this.dom.measureCharMinor.style.position = 'absolute';

    this.dom.measureCharMinor.appendChild(document.createTextNode('0'));
    this.dom.foreground.appendChild(this.dom.measureCharMinor);
  }
  this.props.minorCharHeight = this.dom.measureCharMinor.clientHeight;
  this.props.minorCharWidth = this.dom.measureCharMinor.clientWidth;

  // determine the char width and height on the major axis
  if (!this.dom.measureCharMajor) {
    this.dom.measureCharMajor = document.createElement('DIV');
    this.dom.measureCharMajor.className = 'text major measure';
    this.dom.measureCharMajor.style.position = 'absolute';

    this.dom.measureCharMajor.appendChild(document.createTextNode('0'));
    this.dom.foreground.appendChild(this.dom.measureCharMajor);
  }
  this.props.majorCharHeight = this.dom.measureCharMajor.clientHeight;
  this.props.majorCharWidth = this.dom.measureCharMajor.clientWidth;
};

/**
 * Snap a date to a rounded value.
 * The snap intervals are dependent on the current scale and step.
 * @param {Date} date   the date to be snapped.
 * @return {Date} snappedDate
 */
TimeAxis.prototype.snap = function(date) {
  return this.step.snap(date);
};

module.exports = TimeAxis;<|MERGE_RESOLUTION|>--- conflicted
+++ resolved
@@ -239,19 +239,12 @@
         }
         this._repaintMajorText(x, step.getLabelMajor(), orientation, className);
       }
-<<<<<<< HEAD
       if (this.options.showMajorLines == true) {
         prevLine = this._repaintMajorLine(x, orientation, className);
       }
     }
     else if (this.options.showMinorLines == true) {
       prevLine = this._repaintMinorLine(x, orientation, className);
-=======
-      this._repaintMajorLine(x, orientation);
-    }
-    else {
-      this._repaintMinorLine(x, orientation);
->>>>>>> 350e69b5
     }
 
     step.next();
