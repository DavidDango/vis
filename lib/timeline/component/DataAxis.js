var util = require('../../util');
var DOMutil = require('../../DOMutil');
var Component = require('./Component');
var DataStep = require('../DataStep');

/**
 * A horizontal time axis
 * @param {Object} [options]        See DataAxis.setOptions for the available
 *                                  options.
 * @constructor DataAxis
 * @extends Component
 * @param body
 */
function DataAxis (body, options, svg, linegraphOptions) {
  this.id = util.randomUUID();
  this.body = body;

  this.defaultOptions = {
    orientation: 'left',  // supported: 'left', 'right'
    showMinorLabels: true,
    showMajorLabels: true,
    icons: true,
    majorLinesOffset: 7,
    minorLinesOffset: 4,
    labelOffsetX: 10,
    labelOffsetY: 2,
    iconWidth: 20,
    width: '40px',
    visible: true,
    customRange: {
      left: {min:undefined, max:undefined},
      right: {min:undefined, max:undefined}
    },
<<<<<<< HEAD
    format: {
      left: {decimals: undefined},
      right: {decimals: undefined}
=======
    title: {
      left: {text:undefined},
      right: {text:undefined}
>>>>>>> ab76d352
    }
  };

  this.linegraphOptions = linegraphOptions;
  this.linegraphSVG = svg;
  this.props = {};
  this.DOMelements = { // dynamic elements
    lines: {},
    labels: {},
    title: {}
  };

  this.dom = {};

  this.range = {start:0, end:0};

  this.options = util.extend({}, this.defaultOptions);
  this.conversionFactor = 1;

  this.setOptions(options);
  this.width = Number(('' + this.options.width).replace("px",""));
  this.minWidth = this.width;
  this.height = this.linegraphSVG.offsetHeight;

  this.stepPixels = 25;
  this.stepPixelsForced = 25;
  this.lineOffset = 0;
  this.master = true;
  this.svgElements = {};


  this.groups = {};
  this.amountOfGroups = 0;

  // create the HTML DOM
  this._create();
}

DataAxis.prototype = new Component();



DataAxis.prototype.addGroup = function(label, graphOptions) {
  if (!this.groups.hasOwnProperty(label)) {
    this.groups[label] = graphOptions;
  }
  this.amountOfGroups += 1;
};

DataAxis.prototype.updateGroup = function(label, graphOptions) {
  this.groups[label] = graphOptions;
};

DataAxis.prototype.removeGroup = function(label) {
  if (this.groups.hasOwnProperty(label)) {
    delete this.groups[label];
    this.amountOfGroups -= 1;
  }
};


DataAxis.prototype.setOptions = function (options) {
  if (options) {
    var redraw = false;
    if (this.options.orientation != options.orientation && options.orientation !== undefined) {
      redraw = true;
    }
    var fields = [
      'orientation',
      'showMinorLabels',
      'showMajorLabels',
      'icons',
      'majorLinesOffset',
      'minorLinesOffset',
      'labelOffsetX',
      'labelOffsetY',
      'iconWidth',
      'width',
      'visible',
      'customRange',
<<<<<<< HEAD
      'format'
=======
      'title'
>>>>>>> ab76d352
    ];
    util.selectiveExtend(fields, this.options, options);

    this.minWidth = Number(('' + this.options.width).replace("px",""));

    if (redraw == true && this.dom.frame) {
      this.hide();
      this.show();
    }
  }
};


/**
 * Create the HTML DOM for the DataAxis
 */
DataAxis.prototype._create = function() {
  this.dom.frame = document.createElement('div');
  this.dom.frame.style.width = this.options.width;
  this.dom.frame.style.height = this.height;

  this.dom.lineContainer = document.createElement('div');
  this.dom.lineContainer.style.width = '100%';
  this.dom.lineContainer.style.height = this.height;

  // create svg element for graph drawing.
  this.svg = document.createElementNS('http://www.w3.org/2000/svg',"svg");
  this.svg.style.position = "absolute";
  this.svg.style.top = '0px';
  this.svg.style.height = '100%';
  this.svg.style.width = '100%';
  this.svg.style.display = "block";
  this.dom.frame.appendChild(this.svg);
};

DataAxis.prototype._redrawGroupIcons = function () {
  DOMutil.prepareElements(this.svgElements);

  var x;
  var iconWidth = this.options.iconWidth;
  var iconHeight = 15;
  var iconOffset = 4;
  var y = iconOffset + 0.5 * iconHeight;

  if (this.options.orientation == 'left') {
    x = iconOffset;
  }
  else {
    x = this.width - iconWidth - iconOffset;
  }

  for (var groupId in this.groups) {
    if (this.groups.hasOwnProperty(groupId)) {
      if (this.groups[groupId].visible == true && (this.linegraphOptions.visibility[groupId] === undefined || this.linegraphOptions.visibility[groupId] == true)) {
        this.groups[groupId].drawIcon(x, y, this.svgElements, this.svg, iconWidth, iconHeight);
        y += iconHeight + iconOffset;
      }
    }
  }

  DOMutil.cleanupElements(this.svgElements);
};

/**
 * Create the HTML DOM for the DataAxis
 */
DataAxis.prototype.show = function() {
  if (!this.dom.frame.parentNode) {
    if (this.options.orientation == 'left') {
      this.body.dom.left.appendChild(this.dom.frame);
    }
    else {
      this.body.dom.right.appendChild(this.dom.frame);
    }
  }

  if (!this.dom.lineContainer.parentNode) {
    this.body.dom.backgroundHorizontal.appendChild(this.dom.lineContainer);
  }
};

/**
 * Create the HTML DOM for the DataAxis
 */
DataAxis.prototype.hide = function() {
  if (this.dom.frame.parentNode) {
    this.dom.frame.parentNode.removeChild(this.dom.frame);
  }

  if (this.dom.lineContainer.parentNode) {
    this.dom.lineContainer.parentNode.removeChild(this.dom.lineContainer);
  }
};

/**
 * Set a range (start and end)
 * @param end
 * @param start
 * @param end
 */
DataAxis.prototype.setRange = function (start, end) {
  this.range.start = start;
  this.range.end = end;
};

/**
 * Repaint the component
 * @return {boolean} Returns true if the component is resized
 */
DataAxis.prototype.redraw = function () {
  var changeCalled = false;
  var activeGroups = 0;
  for (var groupId in this.groups) {
    if (this.groups.hasOwnProperty(groupId)) {
      if (this.groups[groupId].visible == true && (this.linegraphOptions.visibility[groupId] === undefined || this.linegraphOptions.visibility[groupId] == true)) {
        activeGroups++;
      }
    }
  }
  if (this.amountOfGroups == 0 || activeGroups == 0) {
    this.hide();
  }
  else {
    this.show();
    this.height = Number(this.linegraphSVG.style.height.replace("px",""));
    // svg offsetheight did not work in firefox and explorer...

    this.dom.lineContainer.style.height = this.height + 'px';
    this.width = this.options.visible == true ? Number(('' + this.options.width).replace("px","")) : 0;

    var props = this.props;
    var frame = this.dom.frame;

    // update classname
    frame.className = 'dataaxis';

    // calculate character width and height
    this._calculateCharSize();

    var orientation = this.options.orientation;
    var showMinorLabels = this.options.showMinorLabels;
    var showMajorLabels = this.options.showMajorLabels;

    // determine the width and height of the elements for the axis
    props.minorLabelHeight = showMinorLabels ? props.minorCharHeight : 0;
    props.majorLabelHeight = showMajorLabels ? props.majorCharHeight : 0;

    props.minorLineWidth = this.body.dom.backgroundHorizontal.offsetWidth - this.lineOffset - this.width + 2 * this.options.minorLinesOffset;
    props.minorLineHeight = 1;
    props.majorLineWidth = this.body.dom.backgroundHorizontal.offsetWidth - this.lineOffset - this.width + 2 * this.options.majorLinesOffset;
    props.majorLineHeight = 1;

    //  take frame offline while updating (is almost twice as fast)
    if (orientation == 'left') {
      frame.style.top = '0';
      frame.style.left = '0';
      frame.style.bottom = '';
      frame.style.width = this.width + 'px';
      frame.style.height = this.height + "px";
    }
    else { // right
      frame.style.top = '';
      frame.style.bottom = '0';
      frame.style.left = '0';
      frame.style.width = this.width + 'px';
      frame.style.height = this.height + "px";
    }
    changeCalled = this._redrawLabels();
    if (this.options.icons == true) {
      this._redrawGroupIcons();
    }

    this._redrawTitle(orientation);
  }
  return changeCalled;
};

/**
 * Repaint major and minor text labels and vertical grid lines
 * @private
 */
DataAxis.prototype._redrawLabels = function () {
  DOMutil.prepareElements(this.DOMelements.lines);
  DOMutil.prepareElements(this.DOMelements.labels);

  var orientation = this.options['orientation'];

  // calculate range and step (step such that we have space for 7 characters per label)
  var minimumStep = this.master ? this.props.majorCharHeight || 10 : this.stepPixelsForced;

  var step = new DataStep(this.range.start, this.range.end, minimumStep, this.dom.frame.offsetHeight, this.options.customRange[this.options.orientation]);
  this.step = step;
  // get the distance in pixels for a step
  // dead space is space that is "left over" after a step
  var stepPixels = (this.dom.frame.offsetHeight - (step.deadSpace * (this.dom.frame.offsetHeight / step.marginRange))) / (((step.marginRange - step.deadSpace) / step.step));
  this.stepPixels = stepPixels;

  var amountOfSteps = this.height / stepPixels;
  var stepDifference = 0;

  if (this.master == false) {
    stepPixels = this.stepPixelsForced;
    stepDifference = Math.round((this.dom.frame.offsetHeight / stepPixels) - amountOfSteps);
    for (var i = 0; i < 0.5 * stepDifference; i++) {
      step.previous();
    }
    amountOfSteps = this.height / stepPixels;
  }
  else {
    amountOfSteps += 0.25;
  }


  this.valueAtZero = step.marginEnd;
  var marginStartPos = 0;

  // do not draw the first label
  var max = 1;

  // Get the number of decimal places
  var decimals;
  if(this.options.format[orientation] !== undefined) {
    decimals = this.options.format[orientation].decimals;
  }

  this.maxLabelSize = 0;
  var y = 0;
  while (max < Math.round(amountOfSteps)) {
    step.next();
    y = Math.round(max * stepPixels);
    marginStartPos = max * stepPixels;
    var isMajor = step.isMajor();

    if (this.options['showMinorLabels'] && isMajor == false || this.master == false && this.options['showMinorLabels'] == true) {
      this._redrawLabel(y - 2, step.getCurrent(decimals), orientation, 'yAxis minor', this.props.minorCharHeight);
    }

    if (isMajor && this.options['showMajorLabels'] && this.master == true ||
        this.options['showMinorLabels'] == false && this.master == false && isMajor == true) {
      if (y >= 0) {
        this._redrawLabel(y - 2, step.getCurrent(decimals), orientation, 'yAxis major', this.props.majorCharHeight);
      }
      this._redrawLine(y, orientation, 'grid horizontal major', this.options.majorLinesOffset, this.props.majorLineWidth);
    }
    else {
      this._redrawLine(y, orientation, 'grid horizontal minor', this.options.minorLinesOffset, this.props.minorLineWidth);
    }

    max++;
  }

  if (this.master == false) {
    this.conversionFactor = y / (this.valueAtZero - step.current);
  }
  else {
    this.conversionFactor = this.dom.frame.offsetHeight / step.marginRange;
  }

  // Note that title is rotated, so we're using the height, not width!
  var titleWidth = 0;
  if(this.options.title[orientation] !== undefined) {
    titleWidth = this.props.titleCharHeight;
  }
  var offset = this.options.icons == true ? Math.max(this.options.iconWidth, titleWidth) + this.options.labelOffsetX + 15 : titleWidth + this.options.labelOffsetX + 15;

  // this will resize the yAxis to accommodate the labels.
  if (this.maxLabelSize > (this.width - offset) && this.options.visible == true) {
    this.width = this.maxLabelSize + offset;
    this.options.width = this.width + "px";
    DOMutil.cleanupElements(this.DOMelements.lines);
    DOMutil.cleanupElements(this.DOMelements.labels);
    this.redraw();
    return true;
  }
  // this will resize the yAxis if it is too big for the labels.
  else if (this.maxLabelSize < (this.width - offset) && this.options.visible == true && this.width > this.minWidth) {
    this.width = Math.max(this.minWidth,this.maxLabelSize + offset);
    this.options.width = this.width + "px";
    DOMutil.cleanupElements(this.DOMelements.lines);
    DOMutil.cleanupElements(this.DOMelements.labels);
    this.redraw();
    return true;
  }
  else {
    DOMutil.cleanupElements(this.DOMelements.lines);
    DOMutil.cleanupElements(this.DOMelements.labels);
    return false;
  }
};

DataAxis.prototype.convertValue = function (value) {
  var invertedValue = this.valueAtZero - value;
  var convertedValue = invertedValue * this.conversionFactor;
  return convertedValue;
};

/**
 * Create a label for the axis at position x
 * @private
 * @param y
 * @param text
 * @param orientation
 * @param className
 * @param characterHeight
 */
DataAxis.prototype._redrawLabel = function (y, text, orientation, className, characterHeight) {
  // reuse redundant label
  var label = DOMutil.getDOMElement('div',this.DOMelements.labels, this.dom.frame); //this.dom.redundant.labels.shift();
  label.className = className;
  label.innerHTML = text;
  if (orientation == 'left') {
    label.style.left = '-' + this.options.labelOffsetX + 'px';
    label.style.textAlign = "right";
  }
  else {
    label.style.right = '-' + this.options.labelOffsetX + 'px';
    label.style.textAlign = "left";
  }

  label.style.top = y - 0.5 * characterHeight + this.options.labelOffsetY + 'px';

  text += '';

  var largestWidth = Math.max(this.props.majorCharWidth,this.props.minorCharWidth);
  if (this.maxLabelSize < text.length * largestWidth) {
    this.maxLabelSize = text.length * largestWidth;
  }
};

/**
 * Create a minor line for the axis at position y
 * @param y
 * @param orientation
 * @param className
 * @param offset
 * @param width
 */
DataAxis.prototype._redrawLine = function (y, orientation, className, offset, width) {
  if (this.master == true) {
    var line = DOMutil.getDOMElement('div',this.DOMelements.lines, this.dom.lineContainer);//this.dom.redundant.lines.shift();
    line.className = className;
    line.innerHTML = '';

    if (orientation == 'left') {
      line.style.left = (this.width - offset) + 'px';
    }
    else {
      line.style.right = (this.width - offset) + 'px';
    }

    line.style.width = width + 'px';
    line.style.top = y + 'px';
  }
};

/**
 * Create a title for the axis
 * @private
 * @param orientation
 */
DataAxis.prototype._redrawTitle = function (orientation) {
  DOMutil.prepareElements(this.DOMelements.title);

  // Check if the title is defined for this axes
  if(this.options.title[orientation] == undefined || this.options.title[orientation].text === undefined) {
    return;
  }
  var title = DOMutil.getDOMElement('div',this.DOMelements.title, this.dom.frame);
  title.className = 'yAxis title ' + orientation;
  title.innerHTML = this.options.title[orientation].text;

  // Add style - if provided
  if(this.options.title[orientation].style !== undefined) {
    util.addCssText(title, this.options.title[orientation].style);
  }

  if (orientation == 'left') {
    title.style.left = this.props.titleCharHeight + 'px';
  }
  else {
    title.style.right = this.props.titleCharHeight + 'px';
  }

  title.style.width = this.height + 'px';
};




/**
 * Determine the size of text on the axis (both major and minor axis).
 * The size is calculated only once and then cached in this.props.
 * @private
 */
DataAxis.prototype._calculateCharSize = function () {
  // determine the char width and height on the minor axis
  if (!('minorCharHeight' in this.props)) {
    var textMinor = document.createTextNode('0');
    var measureCharMinor = document.createElement('DIV');
    measureCharMinor.className = 'yAxis minor measure';
    measureCharMinor.appendChild(textMinor);
    this.dom.frame.appendChild(measureCharMinor);

    this.props.minorCharHeight = measureCharMinor.clientHeight;
    this.props.minorCharWidth = measureCharMinor.clientWidth;

    this.dom.frame.removeChild(measureCharMinor);
  }

  if (!('majorCharHeight' in this.props)) {
    var textMajor = document.createTextNode('0');
    var measureCharMajor = document.createElement('DIV');
    measureCharMajor.className = 'yAxis major measure';
    measureCharMajor.appendChild(textMajor);
    this.dom.frame.appendChild(measureCharMajor);

    this.props.majorCharHeight = measureCharMajor.clientHeight;
    this.props.majorCharWidth = measureCharMajor.clientWidth;

    this.dom.frame.removeChild(measureCharMajor);
  }

  if (!('titleCharHeight' in this.props)) {
    var textTitle = document.createTextNode('0');
    var measureCharTitle = document.createElement('DIV');
    measureCharTitle.className = 'yAxis title measure';
    measureCharTitle.appendChild(textTitle);
    this.dom.frame.appendChild(measureCharTitle);

    this.props.titleCharHeight = measureCharTitle.clientHeight;
    this.props.titleCharWidth = measureCharTitle.clientWidth;

    this.dom.frame.removeChild(measureCharTitle);
  }
};

/**
 * Snap a date to a rounded value.
 * The snap intervals are dependent on the current scale and step.
 * @param {Date} date   the date to be snapped.
 * @return {Date} snappedDate
 */
DataAxis.prototype.snap = function(date) {
  return this.step.snap(date);
};

module.exports = DataAxis;<|MERGE_RESOLUTION|>--- conflicted
+++ resolved
@@ -31,15 +31,13 @@
       left: {min:undefined, max:undefined},
       right: {min:undefined, max:undefined}
     },
-<<<<<<< HEAD
+    title: {
+      left: {text:undefined},
+      right: {text:undefined}
+    },
     format: {
       left: {decimals: undefined},
       right: {decimals: undefined}
-=======
-    title: {
-      left: {text:undefined},
-      right: {text:undefined}
->>>>>>> ab76d352
     }
   };
 
@@ -120,11 +118,8 @@
       'width',
       'visible',
       'customRange',
-<<<<<<< HEAD
+      'title',
       'format'
-=======
-      'title'
->>>>>>> ab76d352
     ];
     util.selectiveExtend(fields, this.options, options);
 
