--- conflicted
+++ resolved
@@ -43,16 +43,11 @@
         enabled: false,
         speed: {x: 10, y: 10, zoom: 0.02},
         bindToWindow: true
-<<<<<<< HEAD
       },
       navigationButtons: false,
       tooltipDelay: 300,
       zoomView: true
-    }
-=======
-      }
     };
->>>>>>> ce29f505
     util.extend(this.options,this.defaultOptions);
 
     this.bindEventListeners()
