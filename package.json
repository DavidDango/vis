{
  "name": "vis",
  "version": "4.9.1-SNAPSHOT",
  "description": "A dynamic, browser-based visualization library.",
  "homepage": "http://visjs.org/",
  "license": "(Apache-2.0 OR MIT)",
  "repository": {
    "type": "git",
    "url": "git://github.com/almende/vis.git"
  },
  "keywords": [
    "vis",
    "visualization",
    "web based",
    "browser based",
    "javascript",
    "chart",
    "linechart",
    "timeline",
    "graph",
    "network",
    "browser"
  ],
  "main": "./dist/vis.min.js",
  "scripts": {
    "test": "mocha",
    "build": "gulp",
    "watch": "gulp watch",
    "watch-dev": "gulp watch --bundle"
  },
  "dependencies": {},
  "devDependencies": {
    "emitter-component": "^1.1.1",
    "hammerjs": "^2.0.4",
    "keycharm": "^0.2.0",
    "moment": "^2.10.2",
    "propagating-hammerjs": "^1.4.3",
    "uuid": "^2.0.1",
<<<<<<< HEAD
=======
    "worker-loader": "^0.6.0"
  },
  "devDependencies": {
>>>>>>> d245c236
    "babel": "^5.1.11",
    "babel-loader": "^5.0.0",
    "babelify": "^6.0.2",
    "clean-css": "^3.2.1",
    "gulp": "^3.8.11",
    "gulp-concat": "^2.5.2",
    "gulp-minify-css": "^1.0.0",
    "gulp-rename": "^1.2.2",
    "gulp-util": "^3.0.4",
    "merge-stream": "^0.1.7",
    "mocha": "^2.2.4",
    "rimraf": "^2.3.2",
    "uglify-js": "^2.4.20",
    "webpack": "^1.8.5",
    "yargs": "^3.7.2"
  }
}<|MERGE_RESOLUTION|>--- conflicted
+++ resolved
@@ -36,12 +36,9 @@
     "moment": "^2.10.2",
     "propagating-hammerjs": "^1.4.3",
     "uuid": "^2.0.1",
-<<<<<<< HEAD
-=======
     "worker-loader": "^0.6.0"
   },
   "devDependencies": {
->>>>>>> d245c236
     "babel": "^5.1.11",
     "babel-loader": "^5.0.0",
     "babelify": "^6.0.2",
